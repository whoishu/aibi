"""API routes for autocomplete service"""

import logging
from typing import Optional

from fastapi import APIRouter, Depends, HTTPException

from app.models.schemas import (
    AutocompleteRequest,
    AutocompleteResponse,
    BulkDocumentRequest,
<<<<<<< HEAD
    HealthResponse,
    SimilarQueriesRequest,
    SimilarQueriesResponse,
    RelatedQueriesRequest,
    RelatedQueriesResponse,
    QueryItem
=======
    DocumentRequest,
    FeedbackRequest,
    HealthResponse,
>>>>>>> 7677581d
)
from app.services.autocomplete_service import AutocompleteService

logger = logging.getLogger(__name__)

router = APIRouter()

# Global service instance (will be set by main app)
_autocomplete_service: Optional[AutocompleteService] = None


def get_autocomplete_service() -> AutocompleteService:
    """Dependency to get autocomplete service"""
    if _autocomplete_service is None:
        raise HTTPException(status_code=503, detail="Service not initialized")
    return _autocomplete_service


def set_autocomplete_service(service: AutocompleteService):
    """Set the global autocomplete service instance"""
    global _autocomplete_service
    _autocomplete_service = service


@router.post("/autocomplete", response_model=AutocompleteResponse)
async def autocomplete(
    request: AutocompleteRequest, service: AutocompleteService = Depends(get_autocomplete_service)
):
    """
    Get autocomplete suggestions for user input

    - **query**: User input string (supports Chinese and English)
    - **user_id**: Optional user ID for personalized suggestions
    - **limit**: Maximum number of suggestions (1-50)
    - **context**: Optional additional context
    """
    try:
        suggestions = service.get_suggestions(
            query=request.query, user_id=request.user_id, limit=request.limit
        )

        return AutocompleteResponse(
            query=request.query, suggestions=suggestions, total=len(suggestions)
        )
    except Exception as e:
        logger.error(f"Autocomplete error: {e}")
        raise HTTPException(status_code=500, detail=str(e))


@router.post("/feedback")
async def feedback(
    request: FeedbackRequest, service: AutocompleteService = Depends(get_autocomplete_service)
):
    """
    Record user feedback (selection)

    - **query**: Original query
    - **selected_suggestion**: The suggestion user selected
    - **user_id**: Optional user ID
    - **timestamp**: Optional timestamp
    """
    try:
        success = service.record_feedback(
            query=request.query,
            selected_suggestion=request.selected_suggestion,
            user_id=request.user_id,
            timestamp=request.timestamp,
        )

        return {
            "success": success,
            "message": "Feedback recorded" if success else "Failed to record feedback",
        }
    except Exception as e:
        logger.error(f"Feedback error: {e}")
        raise HTTPException(status_code=500, detail=str(e))


@router.post("/documents")
async def add_document(
    request: DocumentRequest, service: AutocompleteService = Depends(get_autocomplete_service)
):
    """
    Add a document to the autocomplete index

    - **text**: Document text
    - **doc_id**: Optional document ID
    - **keywords**: Optional list of keywords
    - **metadata**: Optional metadata
    """
    try:
        success = service.add_document(
            text=request.text,
            doc_id=request.doc_id,
            keywords=request.keywords,
            metadata=request.metadata,
        )

        return {
            "success": success,
            "message": "Document added" if success else "Failed to add document",
        }
    except Exception as e:
        logger.error(f"Add document error: {e}")
        raise HTTPException(status_code=500, detail=str(e))


@router.post("/documents/bulk")
async def add_documents_bulk(
    request: BulkDocumentRequest, service: AutocompleteService = Depends(get_autocomplete_service)
):
    """
    Add multiple documents in bulk

    - **documents**: List of documents to add
    """
    try:
        documents = [doc.dict() for doc in request.documents]
        success, errors = service.add_documents_bulk(documents)

        return {
            "success": success,
            "errors": errors,
            "message": f"Added {success} documents with {errors} errors",
        }
    except Exception as e:
        logger.error(f"Bulk add error: {e}")
        raise HTTPException(status_code=500, detail=str(e))


@router.get("/health", response_model=HealthResponse)
async def health_check(service: AutocompleteService = Depends(get_autocomplete_service)):
    """
    Health check endpoint
    """
    try:
        opensearch_connected = service.opensearch.check_connection()
        redis_connected = False

        if service.personalization:
            redis_connected = service.personalization.check_connection()

        status = "healthy" if opensearch_connected else "degraded"

        return HealthResponse(
            status=status,
            opensearch_connected=opensearch_connected,
            redis_connected=redis_connected,
        )
    except Exception as e:
        logger.error(f"Health check error: {e}")
        raise HTTPException(status_code=500, detail=str(e))


@router.post("/similar-queries", response_model=SimilarQueriesResponse)
async def get_similar_queries(
    request: SimilarQueriesRequest,
    service: AutocompleteService = Depends(get_autocomplete_service)
):
    """
    Get similar queries for a user input
    
    - **query**: User input query
    - **user_id**: Optional user ID for personalization
    - **limit**: Maximum number of similar queries (1-50)
    
    Returns queries that are semantically similar to the input query
    """
    try:
        similar_queries = service.get_similar_queries(
            query=request.query,
            user_id=request.user_id,
            limit=request.limit
        )
        
        # Convert to QueryItem objects
        query_items = [QueryItem(**item) for item in similar_queries]
        
        return SimilarQueriesResponse(
            query=request.query,
            similar_queries=query_items,
            total=len(query_items)
        )
    except Exception as e:
        logger.error(f"Similar queries error: {e}")
        raise HTTPException(status_code=500, detail=str(e))


@router.post("/related-queries", response_model=RelatedQueriesResponse)
async def get_related_queries(
    request: RelatedQueriesRequest,
    service: AutocompleteService = Depends(get_autocomplete_service)
):
    """
    Get related queries for a user input
    
    - **query**: User input query
    - **user_id**: Optional user ID for personalization
    - **limit**: Maximum number of related queries (1-50)
    
    Returns queries that are contextually related to the input query,
    including queries from user history and trending queries
    """
    try:
        related_queries = service.get_related_queries(
            query=request.query,
            user_id=request.user_id,
            limit=request.limit
        )
        
        # Convert to QueryItem objects
        query_items = [QueryItem(**item) for item in related_queries]
        
        return RelatedQueriesResponse(
            query=request.query,
            related_queries=query_items,
            total=len(query_items)
        )
    except Exception as e:
        logger.error(f"Related queries error: {e}")
        raise HTTPException(status_code=500, detail=str(e))<|MERGE_RESOLUTION|>--- conflicted
+++ resolved
@@ -9,18 +9,15 @@
     AutocompleteRequest,
     AutocompleteResponse,
     BulkDocumentRequest,
-<<<<<<< HEAD
     HealthResponse,
     SimilarQueriesRequest,
     SimilarQueriesResponse,
     RelatedQueriesRequest,
     RelatedQueriesResponse,
-    QueryItem
-=======
+    QueryItem,
     DocumentRequest,
     FeedbackRequest,
     HealthResponse,
->>>>>>> 7677581d
 )
 from app.services.autocomplete_service import AutocompleteService
 
