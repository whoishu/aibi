"""Unit tests for Pydantic schemas"""

import pytest
from pydantic import ValidationError
from app.models.schemas import (
    AutocompleteRequest,
    AutocompleteResponse,
    Suggestion,
    FeedbackRequest,
    DocumentRequest,
    SimilarQueriesRequest,
    SimilarQueriesResponse,
    RelatedQueriesRequest,
    RelatedQueriesResponse,
    QueryItem,
)


@pytest.mark.unit
def test_autocomplete_request_valid():
    """Test valid autocomplete request"""
    request = AutocompleteRequest(query="销售", user_id="user123", limit=5)
    assert request.query == "销售"
    assert request.user_id == "user123"
    assert request.limit == 5


@pytest.mark.unit
def test_autocomplete_request_defaults():
    """Test autocomplete request with defaults"""
    request = AutocompleteRequest(query="test")
    assert request.query == "test"
    assert request.user_id is None
    assert request.limit == 10


@pytest.mark.unit
def test_autocomplete_request_empty_query_fails():
    """Test that empty query raises validation error"""
    with pytest.raises(ValidationError):
        AutocompleteRequest(query="")


@pytest.mark.unit
def test_suggestion_model():
    """Test Suggestion model"""
    suggestion = Suggestion(text="销售额", score=2.5, source="hybrid")
    assert suggestion.text == "销售额"
    assert suggestion.score == 2.5
    assert suggestion.source == "hybrid"


@pytest.mark.unit
def test_autocomplete_response():
    """Test AutocompleteResponse model"""
    suggestions = [
        Suggestion(text="销售额", score=2.5, source="hybrid"),
        Suggestion(text="销售额趋势", score=2.0, source="keyword"),
    ]
    response = AutocompleteResponse(query="销售", suggestions=suggestions, total=2)
    assert response.query == "销售"
    assert len(response.suggestions) == 2
    assert response.total == 2


@pytest.mark.unit
def test_feedback_request_valid():
    """Test valid feedback request"""
<<<<<<< HEAD
    feedback = FeedbackRequest(
        query="销售", selected_suggestion="销售额", user_id="user123"
    )
=======
    feedback = FeedbackRequest(query="销售", selected="销售额", user_id="user123")
>>>>>>> 7677581d
    assert feedback.query == "销售"
    assert feedback.selected_suggestion == "销售额"
    assert feedback.user_id == "user123"


@pytest.mark.unit
def test_document_request_valid():
    """Test valid document request"""
    doc = DocumentRequest(text="销售额趋势分析", metadata={"category": "sales"})
    assert doc.text == "销售额趋势分析"
    assert doc.metadata["category"] == "sales"


@pytest.mark.unit
def test_document_request_without_metadata():
    """Test document request without metadata"""
    doc = DocumentRequest(text="test query")
    assert doc.text == "test query"
    assert doc.metadata is None


@pytest.mark.unit
def test_similar_queries_request_valid():
    """Test valid similar queries request"""
    request = SimilarQueriesRequest(query="销售分析", user_id="user123", limit=5)
    assert request.query == "销售分析"
    assert request.user_id == "user123"
    assert request.limit == 5


@pytest.mark.unit
def test_similar_queries_request_defaults():
    """Test similar queries request with defaults"""
    request = SimilarQueriesRequest(query="test query")
    assert request.query == "test query"
    assert request.user_id is None
    assert request.limit == 10


@pytest.mark.unit
def test_related_queries_request_valid():
    """Test valid related queries request"""
    request = RelatedQueriesRequest(query="客户满意度", user_id="user456", limit=8)
    assert request.query == "客户满意度"
    assert request.user_id == "user456"
    assert request.limit == 8


@pytest.mark.unit
def test_query_item_model():
    """Test QueryItem model"""
    item = QueryItem(text="销售额趋势", score=0.95, source="vector")
    assert item.text == "销售额趋势"
    assert item.score == 0.95
    assert item.source == "vector"
    assert item.metadata is None


@pytest.mark.unit
def test_similar_queries_response():
    """Test SimilarQueriesResponse model"""
    queries = [
        QueryItem(text="销售分析报告", score=0.92, source="vector"),
        QueryItem(text="销售数据统计", score=0.88, source="hybrid"),
    ]
    response = SimilarQueriesResponse(query="销售分析", similar_queries=queries, total=2)
    assert response.query == "销售分析"
    assert len(response.similar_queries) == 2
    assert response.total == 2


@pytest.mark.unit
def test_related_queries_response():
    """Test RelatedQueriesResponse model"""
    queries = [
        QueryItem(text="市场分析", score=0.85, source="history"),
        QueryItem(text="业绩报告", score=0.80, source="trending"),
    ]
    response = RelatedQueriesResponse(query="销售报告", related_queries=queries, total=2)
    assert response.query == "销售报告"
    assert len(response.related_queries) == 2
    assert response.total == 2<|MERGE_RESOLUTION|>--- conflicted
+++ resolved
@@ -66,13 +66,7 @@
 @pytest.mark.unit
 def test_feedback_request_valid():
     """Test valid feedback request"""
-<<<<<<< HEAD
-    feedback = FeedbackRequest(
-        query="销售", selected_suggestion="销售额", user_id="user123"
-    )
-=======
     feedback = FeedbackRequest(query="销售", selected="销售额", user_id="user123")
->>>>>>> 7677581d
     assert feedback.query == "销售"
     assert feedback.selected_suggestion == "销售额"
     assert feedback.user_id == "user123"
